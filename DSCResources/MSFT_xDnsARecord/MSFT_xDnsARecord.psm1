--- conflicted
+++ resolved
@@ -23,29 +23,15 @@
 
     Write-Verbose "Looking up DNS record for $Name in $Zone"
     $record = Get-DnsServerResourceRecord -ZoneName $Zone -Name $Name -ErrorAction SilentlyContinue
+    
     if ($record -eq $null) {
-        return @{
-            Name = $Name;
-            Zone = $Zone;
-            Target = $Target;
-            Ensure = 'Absent';
-        }
+        return @{}
     }
-<<<<<<< HEAD
-    else {
-        return @{
-            Name = $record.HostName;
-            Zone = $Zone;
-            Target = $record.RecordData.IPv4Address.IPAddressToString;
-            Ensure = 'Present';
-        }
-=======
 
     return @{
         Name = $record.HostName
         Zone = $Zone
         Target = $record.RecordData.IPv4Address.ToString()
->>>>>>> 78b7b28b
     }
 }
 
