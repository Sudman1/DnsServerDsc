﻿function Get-TargetResource
{
    [CmdletBinding()]
    [OutputType([System.Collections.Hashtable])]
    param
    (
        [parameter(Mandatory = $true)]
        [System.String]
        $Name,

        [parameter(Mandatory = $true)]
        [System.String]
        $Zone,

        [parameter(Mandatory = $true)]
        [System.String]
        $Target,

        [ValidateSet('Present','Absent')]
        [System.String]
        $Ensure = 'Present'
    )

    Write-Verbose "Looking up DNS record for $Name in $Zone"
    $record = Get-DnsServerResourceRecord -ZoneName $Zone -Name $Name -ErrorAction SilentlyContinue
    if ($record -eq $null) {
        return @{
            Name = $Name;
            Zone = $Zone;
            Target = $Target;
            Ensure = 'Absent';
        }
    }
<<<<<<< HEAD
    else {
        return @{
            Name = $record.HostName;
            Zone = $Zone;
            Target = $record.RecordData.IPv4Address.IPAddressToString;
            Ensure = 'Present';
        }
=======

    return @{
        Name = $record.HostName
        Zone = $Zone
        Target = $record.RecordData.IPv4Address.ToString()
>>>>>>> 78b7b28b
    }
}


function Set-TargetResource
{
    [CmdletBinding()]
    param
    (
        [parameter(Mandatory = $true)]
        [System.String]
        $Name,

        [parameter(Mandatory = $true)]
        [System.String]
        $Zone,

        [parameter(Mandatory = $true)]
        [System.String]
        $Target,

        [ValidateSet('Present','Absent')]
        [System.String]
        $Ensure = 'Present'
    )
    if ($Ensure -eq 'Present') {
        Write-Verbose "Creating for DNS $Target in $Zone"
        Add-DnsServerResourceRecordA -IPv4Address $Target -Name $Name -ZoneName $Zone -ComputerName "localhost" 
    }
    elseif ($Ensure -eq 'Absent') {
        Write-Verbose "Removing DNS $Target in $Zone"
        Remove-DnsServerResourceRecord -Name $Name -ZoneName $Zone -RRType A -ComputerName "localhost" -Force
    }
}


function Test-TargetResource
{
    [CmdletBinding()]
    [OutputType([System.Boolean])]
    param
    (
        [parameter(Mandatory = $true)]
        [System.String]
        $Name,

        [parameter(Mandatory = $true)]
        [System.String]
        $Zone,

        [parameter(Mandatory = $true)]
        [System.String]
        $Target,

        [ValidateSet('Present','Absent')]
        [System.String]
        $Ensure = 'Present'
    )

    Write-Verbose "Testing for DNS $Name in $Zone"
    $result = @(Get-TargetResource @PSBoundParameters)
    if ($Ensure -ne $result.Ensure) { return $false }
    elseif ($Ensure -eq 'Present' -and ($result.Target -ne $Target)) { return $false }
    return $true
}


Export-ModuleMember -Function *-TargetResource
<|MERGE_RESOLUTION|>--- conflicted
+++ resolved
@@ -31,21 +31,13 @@
             Ensure = 'Absent';
         }
     }
-<<<<<<< HEAD
     else {
         return @{
             Name = $record.HostName;
             Zone = $Zone;
-            Target = $record.RecordData.IPv4Address.IPAddressToString;
+            Target = $record.RecordData.IPv4Address.ToString();
             Ensure = 'Present';
         }
-=======
-
-    return @{
-        Name = $record.HostName
-        Zone = $Zone
-        Target = $record.RecordData.IPv4Address.ToString()
->>>>>>> 78b7b28b
     }
 }
 
