﻿function Get-TargetResource
{
    [CmdletBinding()]
    [OutputType([System.Collections.Hashtable])]
    param
    (
        [parameter(Mandatory = $true)]
        [System.String]
        $Name,

        [parameter(Mandatory = $true)]
        [System.String]
        $Zone,

        [parameter(Mandatory = $true)]
        [System.String]
        $Target,

        [ValidateSet('Present','Absent')]
        [System.String]
        $Ensure = 'Present'
    )

    Write-Verbose "Looking up DNS record for $Name in $Zone"
    $record = Get-DnsServerResourceRecord -ZoneName $Zone -Name $Name -ErrorAction SilentlyContinue
<<<<<<< HEAD
    
=======
>>>>>>> 3e78d4fd
    if ($record -eq $null) {
        return @{
            Name = $Name;
            Zone = $Zone;
            Target = $Target;
            Ensure = 'Absent';
        }
    }
    else {
        return @{
            Name = $record.HostName;
            Zone = $Zone;
            Target = $record.RecordData.IPv4Address.ToString();
            Ensure = 'Present';
        }
    }
}


function Set-TargetResource
{
    [CmdletBinding()]
    param
    (
        [parameter(Mandatory = $true)]
        [System.String]
        $Name,

        [parameter(Mandatory = $true)]
        [System.String]
        $Zone,

        [parameter(Mandatory = $true)]
        [System.String]
        $Target,

        [ValidateSet('Present','Absent')]
        [System.String]
        $Ensure = 'Present'
    )
    if ($Ensure -eq 'Present') {
        Write-Verbose "Creating for DNS $Target in $Zone"
        Add-DnsServerResourceRecordA -IPv4Address $Target -Name $Name -ZoneName $Zone -ComputerName "localhost" 
    }
    elseif ($Ensure -eq 'Absent') {
        Write-Verbose "Removing DNS $Target in $Zone"
        Remove-DnsServerResourceRecord -Name $Name -ZoneName $Zone -RRType A -ComputerName "localhost" -Force
    }
}


function Test-TargetResource
{
    [CmdletBinding()]
    [OutputType([System.Boolean])]
    param
    (
        [parameter(Mandatory = $true)]
        [System.String]
        $Name,

        [parameter(Mandatory = $true)]
        [System.String]
        $Zone,

        [parameter(Mandatory = $true)]
        [System.String]
        $Target,

        [ValidateSet('Present','Absent')]
        [System.String]
        $Ensure = 'Present'
    )

    Write-Verbose "Testing for DNS $Name in $Zone"
    $result = @(Get-TargetResource @PSBoundParameters)
    if ($Ensure -ne $result.Ensure) { return $false }
    elseif ($Ensure -eq 'Present' -and ($result.Target -ne $Target)) { return $false }
    return $true
}


Export-ModuleMember -Function *-TargetResource
<|MERGE_RESOLUTION|>--- conflicted
+++ resolved
@@ -23,10 +23,6 @@
 
     Write-Verbose "Looking up DNS record for $Name in $Zone"
     $record = Get-DnsServerResourceRecord -ZoneName $Zone -Name $Name -ErrorAction SilentlyContinue
-<<<<<<< HEAD
-    
-=======
->>>>>>> 3e78d4fd
     if ($record -eq $null) {
         return @{
             Name = $Name;
@@ -109,4 +105,4 @@
 }
 
 
-Export-ModuleMember -Function *-TargetResource
+Export-ModuleMember -Function *-TargetResource