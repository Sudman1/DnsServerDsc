--- conflicted
+++ resolved
@@ -205,18 +205,16 @@
 * **UseSystemEventLog**: Specifies whether the DNS server uses the system event log for logging.
 * **WriteThrough**: Specifies whether the DNS server logs write-throughs.
 
-<<<<<<< HEAD
 ### xDnsServerClientSubnet
 
 * **Name**: Specifies the name of the client subnet.
 * **IPv4Subnet**: Specify an array (1 or more values) of IPv4 Subnet addresses in CIDR Notation.
 * **IPv6Subnet**: Specify an array (1 of more values) of IPv6 Subnet addresses in CIDR Notation.
-=======
+
 ### xDnsServerRootHint
 
 * **IsSingleInstance**: Specifies the resource is a single instance, the value must be 'Yes'
 * **NameServer**: A hashtable that defines the name server. Key and value must be strings.
->>>>>>> a8d841d0
 
 ## Versions
 
