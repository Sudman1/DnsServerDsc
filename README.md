[![Build status](https://ci.appveyor.com/api/projects/status/p4jejr60jrgb8ity/branch/master?svg=true)](https://ci.appveyor.com/project/PowerShell/xactivedirectory/branch/master)

# xActiveDirectory

The **xActiveDirectory** DSC resources allow you to configure and manage Active Directory.
Note: these resources do not presently install the RSAT tools.

## Contributing
Please check out common DSC Resource [contributing guidelines](https://github.com/PowerShell/xDscResources/blob/master/CONTRIBUTING.md).

## Description

The **xActiveDirectory** module contains the **xADDomain, xADDomainController, xADUser, xWaitForDomain, xADDomainTrust, xADRecycleBin, xADGroup and xADOrganizationalUnit** DSC Resources.
These DSC Resources allow you to configure new domains, child domains, and high availability domain controllers, establish cross-domain trusts and manage users, groups and OUs.

## Resources

* **xADDomain** creates new Active Directory forest configurations and new Active Directory domain configurations.
* **xADDomainController** installs and configures domain controllers in Active Directory.
* **xADUser** modifies and removes Active Directory Users. 
* **xWaitForDomain** waits for new, remote domain to setup.
(Note: the RSAT tools will not be installed when these resources are used to configure AD.)
* **xADDomainTrust** establishes cross-domain trusts.
* **xADGroup** modifies and removes Active Directory groups.
* **xADOrganizationalUnit** creates and deletes Active Directory OUs.

### **xADDomain**

* **DomainName**: Name of the domain.
If no parent name is specified, this is the fully qualified domain name for the first domain in the forest.
* **ParentDomainName**: Name of the parent domain.
* **DomainAdministratorCredential**: Credentials used to query for domain existence.
Note: These are not used during domain creation.
(AD sets the localadmin credentials as new domain administrator credentials during setup.) 
* **SafemodeAdministratorPassword**: Password for the administrator account when the computer is started in Safe Mode.
* ** DnsDelegationCredential**: Credential used for creating DNS delegation.

### xADDomainController

* **DomainName**: The fully qualified domain name for the domain where the domain controller will be present.
* **DomainAdministratorCredential**: Specifies the credential for the account used to install the domain controller.
* **SafemodeAdministratorPassword**: Password for the administrator account when the computer is started in Safe Mode.

### xADUser

* **Ensure**: Specifies whether the given user is present or absent.
* **DomainName**: Name of the domain to which the user will be added.
* **UserName**: Name of the user.
* **Password**: Password value for the account.
* **DomainAdministratorCredential**: User account credentials used to perform the task.

### xWaitForADDomain

* **DomainName**: Name of the remote domain.
* **RetryIntervalSec**: Interval to check for the domain's existance.
* **RetryCount**: Maximum number of retries to check for the domain's existance.

### xADDomainTrust

* **Ensure**: Specifies whether the domain trust is present or absent 
* **TargetDomainAdministratorCredential**: Credentials to authenticate to the target domain 
* **TargetDomainName**: Name of the AD domain that is being trusted 
* **TrustType**: Type of trust 
* **TrustDirection**: Direction of trust, the values for which may be Bidirectional,Inbound, or Outbound 
* **SourceDomainName**: Name of the AD domain that is requesting the trust 

### xADRecycleBin
The xADRecycleBin DSC resource will enable the Active Directory Recycle Bin feature for the target forest. 
This resource first verifies that the forest mode is Windows Server 2008 R2 or greater.  If the forest mode 
is insufficient, then the resource will exit with an error message.  The change is executed against the  
Domain Naming Master FSMO of the forest. 
(Note: This resource is compatible with a Windows 2008 R2 or above target node. )
* **ForestFQDN**:  Fully qualified domain name of forest to enable Active Directory Recycle Bin. 
* **EnterpriseAdministratorCredential**:  Credential with Enterprise Administrator rights to the forest. 
* **RecycleBinEnabled**:  Read-only. Returned by Get. 
* **ForestMode**:  Read-only. Returned by Get. 

### xADGroup
The xADGroup DSC resource will manage groups within Active Directory.
__Note: This resource does not currently manage group membership.__
* **GroupName**: Name of the Active Directory group to manage.
* **Category**: Type of group to create. Valid values are 'Security' and 'Distribution'. If not specified, it defaults to 'Security'.
* **GroupScope**: Scope of the group. Valid values are 'DomainLocal','Global' and 'Universal'. If not specified, it default to 'Global'.
* **Path**: Path in Active Directory to place the group, specified as a Distinguished Name.
* **Description**: The group description property (optional).
* **DisplayName**: The group display name property (optional).
* **Ensure**: Specifies whether the group is present or absent. Valid values are 'Present' and 'Absent'. It not specified, it defaults to 'Present'.
* **DomainController**: An existing Active Directory domain controller used to perform the operation (optional). Note: if not running on a domain controller, this is required.
* **Credential**: User account credentials used to perform the operation (optional). Note: _if not running on a domain controller, this is required_.

### xADOrganizationalUnit
The xADOrganizational Unit DSC resource will manage OUs within Active Directory.
* **Name**: Name of the Active Directory organizational unit to manage.
* **Path**: Specified the X500 (DN) path of the organizational unit's parent object.
* **Description**: The OU description property (optional).
* **ProtectedFromAccidentalDeletion**: Valid values are 'Yes' and 'No'. If not specified, it defaults to 'Yes'.
* **Ensure**: Specifies whether the OU is present or absent. Valid values are 'Present' and 'Absent'. It not specified, it defaults to 'Present'.
* **Credential**: User account credentials used to perform the operation . Note: _if not running on a domain controller, this is required_.

## Versions

<<<<<<< HEAD
### Unreleased

* Added xADGroup resource
* Merged xADOrganizationalUnit resource from the PowerShell gallery
=======
### 2.8.0.0
* Added new resource: xADGroup
* Fixed issue with NewDomainNetbiosName parameter.
>>>>>>> a01b86ee

### 2.7.0.0

* Added DNS flush in retry loop
* Bug fixes in xADDomain resource

### 2.6.0.0

* Removed xDscResourceDesigner tests (moved to common tests)

### 2.5.0.0

* Updated xADDomainTrust and xADRecycleBin tests

### 2.4.0.0

* Added xADRecycleBin resource
* Minor fixes for xADUser resource

### 2.3

* Added xADRecycleBin.
* Modified xADUser to include a write-verbose after user is removed when Absent.
* Corrected xADUser to successfully create a disabled user without a password.

### 2.2

* Modified xAdDomain and xAdDomainController to support Ensure as Present / Absent, rather than True/False.
Note: this may cause issues for existing scripts.
* Corrected return value to be a hashtable in both resources.

### 2.1.0.0

* Minor update: Get-TargetResource to use domain name instead of name.

### 2.0.0.0

* Updated release, which added the resource:
    * xADDomainTrust

### 1.0.0.0

* Initial release with the following resources:
    * xADDomain, xADDomainController, xADUser, and xWaitForDomain


## Examples

### Create a highly available Domain using multiple domain controllers
In the following example configuration, a highly available domain is created by adding a domain controller to an existing domain.
This example uses the xWaitForDomain resource to ensure that the domain is present before the second domain controller is added.

```powershell
# A configuration to Create High Availability Domain Controller 
Configuration AssertHADC
{
   param
    (
        [Parameter(Mandatory)]
        [pscredential]$safemodeAdministratorCred,
        [Parameter(Mandatory)]
        [pscredential]$domainCred,
        [Parameter(Mandatory)]
        [pscredential]$DNSDelegationCred,
        [Parameter(Mandatory)]
        [pscredential]$NewADUserCred
    )
    Import-DscResource -ModuleName xActiveDirectory
    Node $AllNodes.Where{$_.Role -eq "Primary DC"}.Nodename
    {
        WindowsFeature ADDSInstall
        {
            Ensure = "Present"
            Name = "AD-Domain-Services"
        }
        xADDomain FirstDS
        {
            DomainName = $Node.DomainName
            DomainAdministratorCredential = $domainCred
            SafemodeAdministratorPassword = $safemodeAdministratorCred
            DnsDelegationCredential = $DNSDelegationCred
            DependsOn = "[WindowsFeature]ADDSInstall"
        }
        xWaitForADDomain DscForestWait
        {
            DomainName = $Node.DomainName
            DomainUserCredential = $domainCred
            RetryCount = $Node.RetryCount
            RetryIntervalSec = $Node.RetryIntervalSec
            DependsOn = "[xADDomain]FirstDS"
        }
        xADUser FirstUser
        {
            DomainName = $Node.DomainName
            DomainAdministratorCredential = $domainCred
            UserName = "dummy"
            Password = $NewADUserCred
            Ensure = "Present"
            DependsOn = "[xWaitForADDomain]DscForestWait"
        }
    }
    Node $AllNodes.Where{$_.Role -eq "Replica DC"}.Nodename
    {
        WindowsFeature ADDSInstall
        {
            Ensure = "Present"
            Name = "AD-Domain-Services"
        }
        xWaitForADDomain DscForestWait
        {
            DomainName = $Node.DomainName
            DomainUserCredential = $domainCred
            RetryCount = $Node.RetryCount
            RetryIntervalSec = $Node.RetryIntervalSec
            DependsOn = "[WindowsFeature]ADDSInstall"
        }
        xADDomainController SecondDC
        {
            DomainName = $Node.DomainName
            DomainAdministratorCredential = $domainCred
            SafemodeAdministratorPassword = $safemodeAdministratorCred
            DnsDelegationCredential = $DNSDelegationCred
            DependsOn = "[xWaitForADDomain]DscForestWait"
        }
    }
}
# Configuration Data for AD 
$ConfigData = @{
    AllNodes = @(
        @{
            Nodename = "dsc-testNode1"
            Role = "Primary DC"
            DomainName = "dsc-test.contoso.com"
            CertificateFile = "C:\publicKeys\targetNode.cer"  
            Thumbprint = "AC23EA3A9E291A75757A556D0B71CBBF8C4F6FD8" 
            RetryCount = 20 
            RetryIntervalSec = 30 
        },
        @{
            Nodename = "dsc-testNode2"
            Role = "Replica DC"
            DomainName = "dsc-test.contoso.com"
            CertificateFile = "C:\publicKeys\targetNode.cer"  
            Thumbprint = "AC23EA3A9E291A75757A556D0B71CBBF8C4F6FD8" 
            RetryCount = 20 
            RetryIntervalSec = 30 
        }
    )
}
AssertHADC -configurationData $ConfigData `
-safemodeAdministratorCred (Get-Credential -Message "New Domain Safe Mode Admin Credentials") `
-domainCred (Get-Credential -Message "New Domain Admin Credentials") `
-DNSDelegationCred (Get-Credential -Message "Credentials to Setup DNS Delegation") `
-NewADUserCred (Get-Credential -Message "New AD User Credentials")
Start-DscConfiguration -Wait -Force -Verbose -ComputerName "dsc-testNode1" -Path $PSScriptRoot\AssertHADC `
-Credential (Get-Credential -Message "Local Admin Credentials on Remote Machine")
Start-DscConfiguration -Wait -Force -Verbose -ComputerName "dsc-testNode2" -Path $PSScriptRoot\AssertHADC `
-Credential (Get-Credential -Message "Local Admin Credentials on Remote Machine")
# A configuration to Create High Availability Domain Controller  
 
Configuration AssertHADC 
{ 
 
   param 
    ( 
        [Parameter(Mandatory)] 
        [pscredential]$safemodeAdministratorCred, 
 
        [Parameter(Mandatory)] 
        [pscredential]$domainCred, 
 
        [Parameter(Mandatory)] 
        [pscredential]$DNSDelegationCred, 
 
        [Parameter(Mandatory)] 
        [pscredential]$NewADUserCred 
    ) 
 
    Import-DscResource -ModuleName xActiveDirectory 
 
    Node $AllNodes.Where{$_.Role -eq "Primary DC"}.Nodename 
    { 
        WindowsFeature ADDSInstall 
        { 
            Ensure = "Present" 
            Name = "AD-Domain-Services" 
        } 
 
        xADDomain FirstDS 
        { 
            DomainName = $Node.DomainName 
            DomainAdministratorCredential = $domainCred 
            SafemodeAdministratorPassword = $safemodeAdministratorCred 
            DnsDelegationCredential = $DNSDelegationCred 
            DependsOn = "[WindowsFeature]ADDSInstall" 
        } 
 
        xWaitForADDomain DscForestWait 
        { 
            DomainName = $Node.DomainName 
            DomainUserCredential = $domainCred 
            RetryCount = $Node.RetryCount 
            RetryIntervalSec = $Node.RetryIntervalSec 
            DependsOn = "[xADDomain]FirstDS" 
        } 
 
        xADUser FirstUser 
        { 
            DomainName = $Node.DomainName 
            DomainAdministratorCredential = $domainCred 
            UserName = "dummy" 
            Password = $NewADUserCred 
            Ensure = "Present" 
            DependsOn = "[xWaitForADDomain]DscForestWait" 
        } 
 
    } 
 
    Node $AllNodes.Where{$_.Role -eq "Replica DC"}.Nodename 
    { 
        WindowsFeature ADDSInstall 
        { 
            Ensure = "Present" 
            Name = "AD-Domain-Services" 
        } 
 
        xWaitForADDomain DscForestWait 
        { 
            DomainName = $Node.DomainName 
            DomainUserCredential = $domainCred 
            RetryCount = $Node.RetryCount 
            RetryIntervalSec = $Node.RetryIntervalSec 
            DependsOn = "[WindowsFeature]ADDSInstall" 
        } 
 
        xADDomainController SecondDC 
        { 
            DomainName = $Node.DomainName 
            DomainAdministratorCredential = $domainCred 
            SafemodeAdministratorPassword = $safemodeAdministratorCred 
            DnsDelegationCredential = $DNSDelegationCred 
            DependsOn = "[xWaitForADDomain]DscForestWait" 
        } 
    } 
} 
 
# Configuration Data for AD  
 
$ConfigData = @{ 
    AllNodes = @( 
        @{ 
            Nodename = "dsc-testNode1" 
            Role = "Primary DC" 
            DomainName = "dsc-test.contoso.com" 
            CertificateFile = "C:\publicKeys\targetNode.cer"   
            Thumbprint = "AC23EA3A9E291A75757A556D0B71CBBF8C4F6FD8"  
            RetryCount = 20  
            RetryIntervalSec = 30  
        }, 
 
        @{ 
            Nodename = "dsc-testNode2" 
            Role = "Replica DC" 
            DomainName = "dsc-test.contoso.com" 
            CertificateFile = "C:\publicKeys\targetNode.cer"   
            Thumbprint = "AC23EA3A9E291A75757A556D0B71CBBF8C4F6FD8"  
            RetryCount = 20  
            RetryIntervalSec = 30  
        } 
    ) 
} 
 
AssertHADC -configurationData $ConfigData ` 
-safemodeAdministratorCred (Get-Credential -Message "New Domain Safe Mode Admin Credentials") ` 
-domainCred (Get-Credential -Message "New Domain Admin Credentials") ` 
-DNSDelegationCred (Get-Credential -Message "Credentials to Setup DNS Delegation") ` 
-NewADUserCred (Get-Credential -Message "New AD User Credentials") 
 
Start-DscConfiguration -Wait -Force -Verbose -ComputerName "dsc-testNode1" -Path $PSScriptRoot\AssertHADC ` 
-Credential (Get-Credential -Message "Local Admin Credentials on Remote Machine") 
 
Start-DscConfiguration -Wait -Force -Verbose -ComputerName "dsc-testNode2" -Path $PSScriptRoot\AssertHADC ` 
-Credential (Get-Credential -Message "Local Admin Credentials on Remote Machine") 
```


### Create a child domain under a parent domain

In this example, we create a domain, and then create a child domain on another node.

```powershell
# Configuration to Setup Parent Child Domains  
 
Configuration AssertParentChildDomains 
{ 
    param 
    ( 
        [Parameter(Mandatory)] 
        [pscredential]$safemodeAdministratorCred, 
 
        [Parameter(Mandatory)] 
        [pscredential]$domainCred, 
 
        [Parameter(Mandatory)] 
        [pscredential]$DNSDelegationCred, 
 
        [Parameter(Mandatory)] 
        [pscredential]$NewADUserCred 
    ) 
 
    Import-DscResource -ModuleName xActiveDirectory 
 
    Node $AllNodes.Where{$_.Role -eq "Parent DC"}.Nodename 
    { 
        WindowsFeature ADDSInstall 
        { 
            Ensure = "Present" 
            Name = "AD-Domain-Services" 
        } 
 
        xADDomain FirstDS 
        { 
            DomainName = $Node.DomainName 
            DomainAdministratorCredential = $domainCred 
            SafemodeAdministratorPassword = $safemodeAdministratorCred 
            DnsDelegationCredential = $DNSDelegationCred 
            DependsOn = "[WindowsFeature]ADDSInstall" 
        } 
 
        xWaitForADDomain DscForestWait 
        { 
            DomainName = $Node.DomainName 
            DomainUserCredential = $domainCred 
            RetryCount = $Node.RetryCount 
            RetryIntervalSec = $Node.RetryIntervalSec 
            DependsOn = "[xADDomain]FirstDS" 
        } 
 
        xADUser FirstUser 
        { 
            DomainName = $Node.DomainName 
            DomainAdministratorCredential = $domaincred 
            UserName = "dummy" 
            Password = $NewADUserCred 
            Ensure = "Present" 
            DependsOn = "[xWaitForADDomain]DscForestWait" 
        } 
 
    } 
 
    Node $AllNodes.Where{$_.Role -eq "Child DC"}.Nodename 
    { 
        WindowsFeature ADDSInstall 
        { 
            Ensure = "Present" 
            Name = "AD-Domain-Services" 
        } 
 
        xWaitForADDomain DscForestWait 
        { 
            DomainName = $Node.ParentDomainName 
            DomainUserCredential = $domainCred 
            RetryCount = $Node.RetryCount 
            RetryIntervalSec = $Node.RetryIntervalSec 
            DependsOn = "[WindowsFeature]ADDSInstall" 
        } 
 
        xADDomain ChildDS 
        { 
            DomainName = $Node.DomainName 
            ParentDomainName = $Node.ParentDomainName 
            DomainAdministratorCredential = $domainCred 
            SafemodeAdministratorPassword = $safemodeAdministratorCred 
            DependsOn = "[xWaitForADDomain]DscForestWait" 
        } 
    } 
} 
 
$ConfigData = @{ 
 
    AllNodes = @( 
        @{ 
            Nodename = "dsc-testNode1" 
            Role = "Parent DC" 
            DomainName = "dsc-test.contoso.com"         
            CertificateFile = "C:\publicKeys\targetNode.cer"   
            Thumbprint = "AC23EA3A9E291A75757A556D0B71CBBF8C4F6FD8"  
            RetryCount = 50  
            RetryIntervalSec = 30  
        }, 
 
        @{ 
            Nodename = "dsc-testNode2" 
            Role = "Child DC" 
            DomainName = "dsc-child" 
            ParentDomainName = "dsc-test.contoso.com"              
            CertificateFile = "C:\publicKeys\targetNode.cer"   
            Thumbprint = "AC23EA3A9E291A75757A556D0B71CBBF8C4F6FD8"  
            RetryCount = 50  
            RetryIntervalSec = 30         
        } 
    ) 
} 
 
AssertParentChildDomains -configurationData $ConfigData ` 
-safemodeAdministratorCred (Get-Credential -Message "New Domain Safe Mode Admin Credentials") ` 
-domainCred (Get-Credential -Message "New Domain Admin Credentials") ` 
-DNSDelegationCred (Get-Credential -Message "Credentials to Setup DNS Delegation") ` 
-NewADUserCred (Get-Credential -Message "New AD User Credentials") 
 
 
Start-DscConfiguration -Wait -Force -Verbose -ComputerName "dsc-testNode1" -Path $PSScriptRoot\AssertParentChildDomains ` 
-Credential (Get-Credential -Message "Local Admin Credentials on Remote Machine") 
Start-DscConfiguration -Wait -Force -Verbose -ComputerName "dsc-testNode2" -Path $PSScriptRoot\AssertParentChildDomains ` 
-Credential (Get-Credential -Message "Local Admin Credentials on Remote Machine") 
``` 
 
### Create a cross-domain trust

In this example, we setup one-way trust between two domains.

```powershell
Configuration Sample_xADDomainTrust_OneWayTrust
{
    param
    (
        [Parameter(Mandatory)]
        [String]$SourceDomain,
        [Parameter(Mandatory)]
        [String]$TargetDomain,
        
        [Parameter(Mandatory)]
        [PSCredential]$TargetDomainAdminCred,
        [Parameter(Mandatory)]
        [String]$TrustDirection
    )
    Import-DscResource -module xActiveDirectory
    Node $AllNodes.Where{$_.Role -eq 'DomainController'}.NodeName
    {
        xADDomainTrust trust
        {
            Ensure                              = 'Present'
            SourceDomainName                    = $SourceDomain
            TargetDomainName                    = $TargetDomain
            TargetDomainAdministratorCredential = $TargetDomainAdminCred
            TrustDirection                      = $TrustDirection
            TrustType                           = 'External'
        }
    }
}
$config = @{
    AllNodes = @(
        @{
            NodeName      = 'localhost'
            Role          = 'DomainController'
            # Certificate Thumbprint that is used to encrypt/decrypt the credential
            CertificateID = 'B9192121495A307A492A19F6344E8752B51AC4A6'
        }
    )
}
Sample_xADDomainTrust_OneWayTrust -configurationdata $config `
                                  -SourceDomain safeharbor.contoso.com `
                                  -TargetDomain corporate.contoso.com `
                                  -TargetDomainAdminCred (get-credential) `
                                  -TrustDirection 'Inbound'
# Configuration to Setup Parent Child Domains  
 
configuration AssertParentChildDomains 
{ 
    param 
    ( 
        [Parameter(Mandatory)] 
        [pscredential]$safemodeAdministratorCred, 
 
        [Parameter(Mandatory)] 
        [pscredential]$domainCred, 
 
        [Parameter(Mandatory)] 
        [pscredential]$DNSDelegationCred, 
 
        [Parameter(Mandatory)] 
        [pscredential]$NewADUserCred 
    ) 
 
    Import-DscResource -ModuleName xActiveDirectory 
 
    Node $AllNodes.Where{$_.Role -eq "Parent DC"}.Nodename 
    { 
        WindowsFeature ADDSInstall 
        { 
            Ensure = "Present" 
            Name = "AD-Domain-Services" 
        } 
 
        xADDomain FirstDS 
        { 
            DomainName = $Node.DomainName 
            DomainAdministratorCredential = $domainCred 
            SafemodeAdministratorPassword = $safemodeAdministratorCred 
            DnsDelegationCredential = $DNSDelegationCred 
            DependsOn = "[WindowsFeature]ADDSInstall" 
        } 
 
        xWaitForADDomain DscForestWait 
        { 
            DomainName = $Node.DomainName 
            DomainUserCredential = $domainCred 
            RetryCount = $Node.RetryCount 
            RetryIntervalSec = $Node.RetryIntervalSec 
            DependsOn = "[xADDomain]FirstDS" 
        } 
 
        xADUser FirstUser 
        { 
            DomainName = $Node.DomainName 
            DomainAdministratorCredential = $domaincred 
            UserName = "dummy" 
            Password = $NewADUserCred 
            Ensure = "Present" 
            DependsOn = "[xWaitForADDomain]DscForestWait" 
        } 
 
    } 
 
    Node $AllNodes.Where{$_.Role -eq "Child DC"}.Nodename 
    { 
        WindowsFeature ADDSInstall 
        { 
            Ensure = "Present" 
            Name = "AD-Domain-Services" 
        } 
 
        xWaitForADDomain DscForestWait 
        { 
            DomainName = $Node.ParentDomainName 
            DomainUserCredential = $domainCred 
            RetryCount = $Node.RetryCount 
            RetryIntervalSec = $Node.RetryIntervalSec 
            DependsOn = "[WindowsFeature]ADDSInstall" 
        } 
 
        xADDomain ChildDS 
        { 
            DomainName = $Node.DomainName 
            ParentDomainName = $Node.ParentDomainName 
            DomainAdministratorCredential = $domainCred 
            SafemodeAdministratorPassword = $safemodeAdministratorCred 
            DependsOn = "[xWaitForADDomain]DscForestWait" 
        } 
    } 
} 
 
$ConfigData = @{ 
 
    AllNodes = @( 
        @{ 
            Nodename = "dsc-testNode1" 
            Role = "Parent DC" 
            DomainName = "dsc-test.contoso.com"         
            CertificateFile = "C:\publicKeys\targetNode.cer"   
            Thumbprint = "AC23EA3A9E291A75757A556D0B71CBBF8C4F6FD8"  
            RetryCount = 50  
            RetryIntervalSec = 30  
        }, 
 
        @{ 
            Nodename = "dsc-testNode2" 
            Role = "Child DC" 
            DomainName = "dsc-child" 
            ParentDomainName = "dsc-test.contoso.com"              
            CertificateFile = "C:\publicKeys\targetNode.cer"   
            Thumbprint = "AC23EA3A9E291A75757A556D0B71CBBF8C4F6FD8"  
            RetryCount = 50  
            RetryIntervalSec = 30         
        } 
    ) 
} 
 
AssertParentChildDomains -configurationData $ConfigData ` 
-safemodeAdministratorCred (Get-Credential -Message "New Domain Safe Mode Admin Credentials") ` 
-domainCred (Get-Credential -Message "New Domain Admin Credentials") ` 
-DNSDelegationCred (Get-Credential -Message "Credentials to Setup DNS Delegation") ` 
-NewADUserCred (Get-Credential -Message "New AD User Credentials") 
 
 
Start-DscConfiguration -Wait -Force -Verbose -ComputerName "dsc-testNode1" -Path $PSScriptRoot\AssertParentChildDomains ` 
-Credential (Get-Credential -Message "Local Admin Credentials on Remote Machine") 
Start-DscConfiguration -Wait -Force -Verbose -ComputerName "dsc-testNode2" -Path $PSScriptRoot\AssertParentChildDomains ` 
-Credential (Get-Credential -Message "Local Admin Credentials on Remote Machine") 
 ```

### Enable the Active Directory Recycle Bin

In this example, we enable the Active Directory Recycle Bin.

```
Configuration Example_xADRecycleBin
{
Param(
    [parameter(Mandatory = $true)]
    [System.String]
    $ForestFQDN,

    [parameter(Mandatory = $true)]
    [System.Management.Automation.PSCredential]
    $EACredential 
)

    Import-DscResource -Module xActiveDirectory

    Node $AllNodes.NodeName
    {
        xADRecycleBin RecycleBin
        {
           EnterpriseAdministratorCredential = $EACredential
           ForestFQDN = $ForestFQDN
        }
    }
}

$ConfigurationData = @{
    AllNodes = @(
        @{
            NodeName = '2012r2-dc'
        }
    )
}

Example_xADRecycleBin -EACredential (Get-Credential contoso\administrator) -ForestFQDN 'contoso.com' -ConfigurationData $ConfigurationData

Start-DscConfiguration -Path .\Example_xADRecycleBin -Wait -Verbose
```

### Create an Active Directory group

In this example, we add an Active Directory group to the default container (normally the Users OU).

```
configuration Example_xADGroup
{
Param(
    [parameter(Mandatory = $true)]
    [System.String]
    $GroupName,
    
    [ValidateSet('DomainLocal','Global','Universal')]    
    [System.String]
    $Scope = 'Global',
    
    [ValidateSet('Security','Distribution')]    
    [System.String]
    $Category = 'Security',
    
    [ValidateNotNullOrEmpty()]
    [System.String]
    $Description
)

    Import-DscResource -Module xActiveDirectory

    Node $AllNodes.NodeName
    {
        xADGroup ExampleGroup
        {
           GroupName = $GroupName
           GroupScope = $Scope
           Category = $Category
           Description = $Description
           Ensure = 'Present'
        }
    }
}

Example_xADGroup -GroupName 'TestGroup' -Scope 'DomainLocal' -Description 'Example test domain local security group' -ConfigurationData $ConfigurationData

Start-DscConfiguration -Path .\Example_xADGroup -Wait -Verbose
```

### Create an Active Directory OU

In this example, we add an Active Directory organizational unit to the 'example.com' domain root.

```powershell
configuration Example_xADOrganizationalUnit
{
Param(
    [parameter(Mandatory = $true)]
    [System.String]
    $Name,
    
    [parameter(Mandatory = $true)]    
    [System.String]
    $Path,
    
    [ValidateSet('Yes','No')]    
    [System.String]
    $ProtectedFromAccidentalDeletion = 'Yes',
    
    [ValidateNotNull()]
    [System.String]
    $Description = ''
)

    Import-DscResource -Module xActiveDirectory

    Node $AllNodes.NodeName
    {
        xADOrganizationalUnit ExampleOU
        {
           Name = $Name
           Path = $Path
           ProtectedFromAccidentalDeletion = $ProtectedFromAccidentalDeletion
           Description = $Description
           Ensure = 'Present'
        }
    }
}

Example_xADOrganizationalUnit -Name 'Example OU' -Path 'dc=example,dc=com' -Description 'Example test organizational unit' -ConfigurationData $ConfigurationData

Start-DscConfiguration -Path .\Example_xADOrganizationalUnit -Wait -Verbose

```<|MERGE_RESOLUTION|>--- conflicted
+++ resolved
@@ -99,16 +99,12 @@
 
 ## Versions
 
-<<<<<<< HEAD
 ### Unreleased
-
-* Added xADGroup resource
-* Merged xADOrganizationalUnit resource from the PowerShell gallery
-=======
+* Merges xADOrganizationalUnit resource from the PowerShell gallery
+
 ### 2.8.0.0
 * Added new resource: xADGroup
 * Fixed issue with NewDomainNetbiosName parameter.
->>>>>>> a01b86ee
 
 ### 2.7.0.0
 
