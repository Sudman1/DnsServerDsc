--- conflicted
+++ resolved
@@ -231,13 +231,11 @@
 
 ### Unreleased
 
-<<<<<<< HEAD
 * Changes to XDnsServerADZone
   * Raise an exception if `DirectoryPartitionName` is specified and `ReplicationScope` is not `Custom`.
   ([issue #110](https://github.com/PowerShell/xDnsServer/issues/110)).
   * Enforce the `ReplicationScope` parameter being passed to `Set-DnsServerPrimaryZone` if
   `DirectoryPartitionName` has changed.
-=======
 * xDnsServer:
   * OptIn to the following Dsc Resource Meta Tests:
     * Common Tests - Relative Path Length
@@ -245,7 +243,6 @@
     * Common Tests - Custom Script Analyzer Rules
     * Common Tests - Required Script Analyzer Rules
     * Common Tests - Flagged Script Analyzer Rules
->>>>>>> fa7f467f
 
 ### 1.15.0.0
 
