[![Build status](https://ci.appveyor.com/api/projects/status/qqspiio117bgaieo/branch/master?svg=true)](https://ci.appveyor.com/project/PowerShell/xdnsserver/branch/master)

# xDnsServer

The **xDnsServer** DSC resources configure and manage a DNS server. They include **xDnsServerPrimaryZone**, **xDnsServerSecondaryZone**, **xDnsServerZoneTransfer** and **xDnsARecord**.

## Contributing
Please check out common DSC Resources [contributing guidelines](https://github.com/PowerShell/DscResource.Kit/blob/master/CONTRIBUTING.md).


## Resources

* **xDnsServerPrimaryZone** sets a standalone Primary zone on a given DNS server.
__NOTE: AD integrated zones are not (yet) supported.__
* **xDnsServerSecondaryZone** sets a Secondary zone on a given DNS server.
Secondary zones allow client machine in primary DNS zones to do DNS resolution of machines in the secondary DNS zone.
* **xDnsServerZoneTransfer** This resource allows a DNS Server zone data to be replicated to another DNS server.
* **xDnsARecord** This resource allwos for the creation of IPv4 host (A) records against a specific zone on the DNS server


### xDnsServerPrimaryZone

* **Name**: Name of the primary DNS zone
* **ZoneFile**: Name of the primary DNS zone file.
 * If not specified, defaults to 'ZoneName.dns'.
* **Ensure**: Whether the primary zone should be present or removed
* **DynamicUpdate**: Primary zone dynamic DNS update option.
 * If not specified, defaults to 'None'.
 * Valid values include: { None | NonsecureAndSecure }

### xDnsServerSecondaryZone

* **Name**: Name of the secondary zone
* **MasterServers**: IP address or DNS name of the secondary DNS servers
* **Ensure**: Whether the secondary zone should be present or removed
* **Type**: Type of the DNS server zone

### xDnsServerZoneTransfer

* **Name**: Name of the DNS zone
* **Type**: Type of transfer allowed. 
Values include: { None | Any | Named | Specific }
* **SecondaryServer**: IP address or DNS name of DNS servers where zone information can be transfered.

### xDnsARecord
* **Name**: Name of the host
* **Zone**: The name of the zone to create the host record in
* **Target**: The IP address of the A record
* **Ensure**: Whether the host record should be present or removed


## Versions

### Unreleased

<<<<<<< HEAD
* Added **xDnsServerPrimaryZone** resource

=======
>>>>>>> edac37c1
### 1.4.0.0
* Added support for removing DNS A records

### 1.3.0.0

* Fix to retrieving settings for record data

### 1.2.0.0

* Removed UTF8 BOM from MOF schema

### 1.1

* Add **xDnsARecord** resource.

### 1.0

*   Initial release with the following resources 
    * **xDnsServerSecondaryZone**
    * **xDnsServerZoneTransfer**

## Examples

### Configuring a DNS Transfer Zone

```powershell
configuration Sample_xDnsServerZoneTransfer_TransferToAnyServer
{
    param
    (
        [Parameter(Mandatory)]
        [String]$DnsZoneName,

        [Parameter(Mandatory)]
        [String]$TransferType
    )
    Import-DscResource -module xDnsServer
    xDnsServerZoneTransfer TransferToAnyServer
    {
        Name = $DnsZoneName
        Type = $TransferType
    }
}
Sample_xDnsServerZoneTransfer_TransferToAnyServer -DnsZoneName 'demo.contoso.com' -TransferType 'Any'
```

### Configuring a Primary Standalone DNS Zone

```powershell
configuration Sample_xDnsServerPrimaryZone
{
    param
    (
        [Parameter(Mandatory)]
        [String]$ZoneName,
        [Parameter()] [ValidateNotNullOrEmpty()]
        [String]$ZoneFile = "$ZoneName.dns",
        [Parameter()] [ValidateSet('None','NonsecureAndSecure')]
        [String]$DynamicUpdate = 'None' 
    )
    
    Import-DscResource -module xDnsServer
    xDnsServerPrimaryZone addPrimaryZone
    {
        Ensure        = 'Present'                
        Name          = $ZoneName
        ZoneFile      = $ZoneFile
        DynamicUpdate = $DynamicUpdate
    }
}
Sample_xDnsServerPrimaryZone -ZoneName 'demo.contoso.com' -DyanmicUpdate 'NonsecureAndSecure' 
```

### Configuring a Secondary DNS Zone

```powershell
configuration Sample_xDnsServerSecondaryZone
{
    param
    (
        [Parameter(Mandatory)]
        [String]$ZoneName,
        [Parameter(Mandatory)]
        [String[]]$SecondaryDnsServer
    )

    Import-DscResource -module xDnsServer
    xDnsServerSecondaryZone sec
    {
        Ensure        = 'Present'                
        Name          = $ZoneName
        MasterServers = $SecondaryDnsServer

    }
}
Sample_xDnsServerSecondaryZone -ZoneName 'demo.contoso.com' -SecondaryDnsServer '192.168.10.2' 
```

### Adding a DNS A Record

```powershell
configuration Sample_Add_Record
{
    Import-DscResource -module xDnsServer
    xDnsARecord AddTestRecord
    {
        Name = "testArecord"
        Target = "192.168.0.123"
        Zone = "contoso.com" 
    }
}
Sample_Sample_Add_Record
```

### Removing a DNS A Record

```powershell
configuration Sample_Remove_Record
{
    Import-DscResource -module xDnsServer
    xDnsARecord RemoveTestRecord
    {
        Name = "testArecord"
        Target = "192.168.0.123"
        Zone = "contoso.com"
        Ensure = "Absent" 
    }
}
Sample_Sample_Remove_Record
```<|MERGE_RESOLUTION|>--- conflicted
+++ resolved
@@ -15,7 +15,7 @@
 * **xDnsServerSecondaryZone** sets a Secondary zone on a given DNS server.
 Secondary zones allow client machine in primary DNS zones to do DNS resolution of machines in the secondary DNS zone.
 * **xDnsServerZoneTransfer** This resource allows a DNS Server zone data to be replicated to another DNS server.
-* **xDnsARecord** This resource allwos for the creation of IPv4 host (A) records against a specific zone on the DNS server
+* **xDnsRecord** This resource allwos for the creation of IPv4 host (A) records or CNames against a specific zone on the DNS server
 
 
 ### xDnsServerPrimaryZone
@@ -42,22 +42,34 @@
 Values include: { None | Any | Named | Specific }
 * **SecondaryServer**: IP address or DNS name of DNS servers where zone information can be transfered.
 
-### xDnsARecord
+### xDnsARecord {Will be removed in a future release}
 * **Name**: Name of the host
 * **Zone**: The name of the zone to create the host record in
-* **Target**: The IP address of the A record
+* **Target**: Target Hostname or IP Address {*Only Supports IPv4 in the current release*}
+* **Type**: DNS Record Type.
+Values include: { A-Record | C-Name }
 * **Ensure**: Whether the host record should be present or removed
 
+### xDnsRecord
+* **Name**: Name of the host
+* **Zone**: The name of the zone to create the host record in
+* **Target**: Target Hostname or IP Address {*Only Supports IPv4 in the current release*}
+* **Type**: DNS Record Type.
+Values include: { A-Record | C-Name }
+* **Ensure**: Whether the host record should be present or removed
+
 
 ## Versions
 
 ### Unreleased
 
-<<<<<<< HEAD
+* Added Resource xDnsRecord with support for CNames. 
+This will replace xDnsARecord in a future release.
+
+### 1.5.0.0
+
 * Added **xDnsServerPrimaryZone** resource
 
-=======
->>>>>>> edac37c1
 ### 1.4.0.0
 * Added support for removing DNS A records
 
@@ -156,20 +168,40 @@
 Sample_xDnsServerSecondaryZone -ZoneName 'demo.contoso.com' -SecondaryDnsServer '192.168.10.2' 
 ```
 
-### Adding a DNS A Record
-
-```powershell
-configuration Sample_Add_Record
-{
-    Import-DscResource -module xDnsServer
-    xDnsARecord AddTestRecord
+### Adding a DNS ARecord
+
+```powershell
+configuration Sample_Arecord
+{
+    Import-DscResource -module xDnsServer
+    xDnsRecord TestRecord
     {
         Name = "testArecord"
         Target = "192.168.0.123"
         Zone = "contoso.com" 
-    }
-}
-Sample_Sample_Add_Record
+	Type = "ARecord"
+        Ensure = "Present"
+    }
+}
+Sample_Arecord 
+```
+
+### Adding a DNS CName
+
+```powershell
+configuration Sample_CName
+{
+    Import-DscResource -module xDnsServer
+    xDnsRecord TestRecord
+    {
+        Name = "testCName"
+        Target = "test.contoso.com"
+        Zone = "contoso.com" 
+	Type = "CName"
+        Ensure = "Present"
+    }
+}
+Sample_Crecord 
 ```
 
 ### Removing a DNS A Record
@@ -183,6 +215,7 @@
         Name = "testArecord"
         Target = "192.168.0.123"
         Zone = "contoso.com"
+	Type = "ARecord"
         Ensure = "Absent" 
     }
 }
