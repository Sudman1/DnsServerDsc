# xDnsServer

The **xDnsServer** module contains DSC resources for the management and
configuration of Windows Server DNS Server.

This project has adopted the [Microsoft Open Source Code of Conduct](https://opensource.microsoft.com/codeofconduct/).
For more information see the [Code of Conduct FAQ](https://opensource.microsoft.com/codeofconduct/faq/) or contact [opencode@microsoft.com](mailto:opencode@microsoft.com) with any additional questions or comments.

## Branches

### master

[![Build status](https://ci.appveyor.com/api/projects/status/qqspiio117bgaieo/branch/master?svg=true)](https://ci.appveyor.com/project/PowerShell/xDnsServer/branch/master)
[![codecov](https://codecov.io/gh/PowerShell/xDnsServer/branch/master/graph/badge.svg)](https://codecov.io/gh/PowerShell/xDnsServer/branch/master)

This is the branch containing the latest release -
no contributions should be made directly to this branch.

### dev

[![Build status](https://ci.appveyor.com/api/projects/status/qqspiio117bgaieo/branch/dev?svg=true)](https://ci.appveyor.com/project/PowerShell/xDnsServer/branch/dev)
[![codecov](https://codecov.io/gh/PowerShell/xDnsServer/branch/dev/graph/badge.svg)](https://codecov.io/gh/PowerShell/xDnsServer/branch/dev)

This is the development branch
to which contributions should be proposed by contributors as pull requests.
This development branch will periodically be merged to the master branch,
and be released to [PowerShell Gallery](https://www.powershellgallery.com/).

## Contributing

Please check out common DSC Resources [contributing guidelines](https://github.com/PowerShell/DscResource.Kit/blob/master/CONTRIBUTING.md).

## Resources

* **xDnsServerForwarder** sets a DNS forwarder on a given DNS server.
* **xDnsServerADZone** sets an AD integrated zone on a given DNS server.
* **xDnsServerPrimaryZone** sets a standalone Primary zone on a given DNS server.
* **xDnsServerSecondaryZone** sets a Secondary zone on a given DNS server.
  * Secondary zones allow client machine in primary DNS zones to do DNS resolution of machines in the secondary DNS zone.
* **xDnsServerZoneTransfer** This resource allows a DNS Server zone data to be replicated to another DNS server.
* **xDnsRecord** This resource allows for the creation of IPv4 host (A) records, CNames, or PTRs against a specific zone on the DNS server.
* **xDnsServerSetting** This resource manages the DNS sever settings/properties.

### xDnsServerForwarder

* **IsSingleInstance**: Specifies the resource is a single instance, the value must be 'Yes'
* **IPAddresses**: IP addresses of the forwarders
* **UseRootHint**: Specifies if you want to use root hint or not

### xDnsServerADZone

* **Name**: Name of the AD DNS zone
* **Ensure**: Whether the AD zone should be present or removed
* **DynamicUpdate**: AD zone dynamic DNS update option.
  * If not specified, defaults to 'Secure'.
  * Valid values include: { None | NonsecureAndSecure | Secure }
* **ReplicationScope**: AD zone replication scope option.
  * Valid values include: { Custom | Domain | Forest | Legacy }
* **DirectoryPartitionName**: Name of the directory partition on which to store the zone.
  * Use this parameter when the ReplicationScope parameter has a value of Custom.
* **ComputerName**: Specifies a DNS server.
  * If you do not specify this parameter, the command runs on the local system.
* **Credential**: Specifies the credential to use to create the AD zone on a remote computer.
  * This parameter can only be used when you also are passing a value for the `ComputerName` parameter.

### xDnsServerPrimaryZone

* **Name**: Name of the primary DNS zone
* **ZoneFile**: Name of the primary DNS zone file.
  * If not specified, defaults to 'ZoneName.dns'.
* **Ensure**: Whether the primary zone should be present or removed
* **DynamicUpdate**: Primary zone dynamic DNS update option.
  * If not specified, defaults to 'None'.
  * Valid values include: { None | NonsecureAndSecure }

### xDnsServerSecondaryZone

* **Name**: Name of the secondary zone
* **MasterServers**: IP address or DNS name of the secondary DNS servers
* **Ensure**: Whether the secondary zone should be present or removed
* **Type**: Type of the DNS server zone

### xDnsServerConditionalForwarder

* **Ensure**: Whether the conditional forwarder should be present or removed
* **Name**: Name of the conditional forwarder
* **MasterServers**: IP address or DNS name of the servers to forward requests to
* **ReplicationScope**: AD replication scope option.
  * Valid values include: { None | Custom | Domain | Forest | Legacy }
  * Default is None.
* **DirectoryPartitionName**: Name of the directory partition on which to store the conditional forwarder.
  * Use this parameter when the ReplicationScope parameter has a value of Custom.
* **ComputerName**: Specifies a DNS server.
  * If you do not specify this parameter, the command runs on the local system.
* **Credential**: Specifies the credential to use to create the AD zone on a remote computer.
  * This parameter can only be used when you also are passing a value for the `ComputerName` parameter.

### xDnsServerZoneAging

* **Name**: Name of the DNS forward or reverse loookup zone.
* **Enabled**: Option to enable scavenge stale resource records on the zone.
* **RefreshInterval**: Refresh interval for record scavencing in hours. Default value is 7 days.
* **NoRefreshInterval**: No-refresh interval for record scavencing in hours. Default value is 7 days.

### xDnsServerZoneTransfer

* **Name**: Name of the DNS zone
* **Type**: Type of transfer allowed.
  * Values include: { None | Any | Named | Specific }
* **SecondaryServer**: IP address or DNS name of DNS servers where zone information can be transfered.

### xDnsARecord {Will be removed in a future release}

* **Name**: Name of the host
* **Zone**: The name of the zone to create the host record in
* **Target**: Target Hostname or IP Address {*Only Supports IPv4 in the current release*}
* **Ensure**: Whether the host record should be present or removed

### xDnsRecord

* **Name**: Specifies the name of the DNS server resource record object
* **Zone**: The name of the zone to create the host record in
* **Target**: Target Hostname or IP Address {*Only Supports IPv4 in the current release*}
* **DnsServer**: Name of the DnsServer to create the record on.
  * If not specified, defaults to 'localhost'.
* **Type**: DNS Record Type.
  * Values include: { ARecord | CName | Ptr }
* **Ensure**: Whether the host record should be present or removed

### xDnsServerSetting

* **Name**: Key for the resource.  It doesn't matter what it is as long as it's unique within the configuration.
* **AddressAnswerLimit**: Maximum number of host records returned in response to an address request. Values between 5 and 28 are valid.
* **AllowUpdate**: Specifies whether the DNS Server accepts dynamic update requests.
* **AutoCacheUpdate**: Indicates whether the DNS Server attempts to update its cache entries using data from root servers.
* **AutoConfigFileZones**: Indicates which standard primary zones that are authoritative for the name of the DNS Server must be updated when the name server changes.
* **BindSecondaries**: Determines the AXFR message format when sending to non-Microsoft DNS Server secondaries.
* **BootMethod**: Initialization method for the DNS Server.
* **DefaultAgingState**: Default ScavengingInterval value set for all Active Directory-integrated zones created on this DNS Server.
* **DefaultNoRefreshInterval**: No-refresh interval, in hours, set for all Active Directory-integrated zones created on this DNS Server.
* **DefaultRefreshInterval**:  Refresh interval, in hours, set for all Active Directory-integrated zones created on this DNS Server.
* **DisableAutoReverseZones**: Indicates whether the DNS Server automatically creates standard reverse look up zones.
* **DisjointNets**: Indicates whether the default port binding for a socket used to send queries to remote DNS Servers can be overridden.
* **DsPollingInterval**: Interval, in seconds, to poll the DS-integrated zones.
* **DsTombstoneInterval**: Lifetime of tombstoned records in Directory Service integrated zones, expressed in seconds.
* **EDnsCacheTimeout**: Lifetime, in seconds, of the cached information describing the EDNS version supported by other DNS Servers.
* **EnableDirectoryPartitions**: Specifies whether support for application directory partitions is enabled on the DNS Server.
* **EnableDnsSec**: Specifies whether the DNS Server includes DNSSEC-specific RRs, KEY, SIG, and NXT in a response.
* **EnableEDnsProbes** :Specifies the behavior of the DNS Server. When TRUE, the DNS Server always responds with OPT resource records according to RFC 2671, unless the remote server has indicated it does not support EDNS in a prior exchange. If FALSE, the DNS Server responds to queries with OPTs only if OPTs are sent in the original query.
* **EventLogLevel**: Indicates which events the DNS Server records in the Event Viewer system log.
* **ForwardDelegations**: Specifies whether queries to delegated sub-zones are forwarded.
* **Forwarders**: Enumerates the list of IP addresses of Forwarders to which the DNS Server forwards queries.
* **ForwardingTimeout**: Time, in seconds, a DNS Server forwarding a query will wait for resolution from the forwarder before attempting to resolve the query itself.
* **IsSlave**: TRUE if the DNS server does not use recursion when name-resolution through forwarders fails.
* **ListenAddresses**: Enumerates the list of IP addresses on which the DNS Server can receive queries.
* **LocalNetPriority**: Indicates whether the DNS Server gives priority to the local net address when returning A records.
* **LogFileMaxSize**: Size of the DNS Server debug log, in bytes.
* **LogFilePath**: File name and path for the DNS Server debug log.
* **LogIPFilterList**: List of IP addresses used to filter DNS events written to the debug log.
* **LogLevel**: Indicates which policies are activated in the Event Viewer system log.
* **LooseWildcarding**: Indicates whether the DNS Server performs loose wildcarding.
* **MaxCacheTTL**: Maximum time, in seconds, the record of a recursive name query may remain in the DNS Server cache.
* **MaxNegativeCacheTTL**: Maximum time, in seconds, a name error result from a recursive query may remain in the DNS Server cache.
* **NameCheckFlag**: Indicates the set of eligible characters to be used in DNS names.
* **NoRecursion**: Indicates whether the DNS Server performs recursive look ups. TRUE indicates recursive look ups are not performed.
* **RecursionRetry**: Elapsed seconds before retrying a recursive look up.
* **RecursionTimeout**: Elapsed seconds before the DNS Server gives up recursive query.
* **RoundRobin**: Indicates whether the DNS Server round robins multiple A records.
* **RpcProtocol**: RPC protocol or protocols over which administrative RPC runs.
* **ScavengingInterval**: Interval, in hours, between two consecutive scavenging operations performed by the DNS Server.
* **SecureResponses**: Indicates whether the DNS Server exclusively saves records of names in the same subtree as the server that provided them.
* **SendPort**: Port on which the DNS Server sends UDP queries to other servers.
* **StrictFileParsing**: Indicates whether the DNS Server parses zone files strictly.
* **UpdateOptions**: Restricts the type of records that can be dynamically updated on the server, used in addition to the AllowUpdate settings on Server and Zone objects.
* **WriteAuthorityNS**: Specifies whether the DNS Server writes NS and SOA records to the authority section on successful response.
* **XfrConnectTimeout**: Time, in seconds, the DNS Server waits for a successful TCP connection to a remote server when attempting a zone transfer.
* **DsAvailable**: Indicates whether there is an available DS on the DNS Server. This is a read-only property.

## Versions

### Unreleased

* Update appveyor.yml to use the default template.
* Added default template files .codecov.yml, .gitattributes, and .gitignore, and .vscode folder.
<<<<<<< HEAD
* Added resource xDnsServerConditionalForwarder
=======
* Added UseRootHint property to xDnsServerForwarder resource.
>>>>>>> 051cc637

### 1.11.0.0

* Changes to xDnsServer
  * Updated appveyor.yml to use the default template and add CodeCov support
    ([issue #73](https://github.com/PowerShell/xActiveDirectory/issues/73)).
  * Adding a Branches section to the README.md with Codecov badges for both
    master and dev branch ([issue #73](https://github.com/PowerShell/xActiveDirectory/issues/73)).
  * Updated description of resource module in README.md.
* Added resource xDnsServerZoneAging. [Claudio Spizzi (@claudiospizzi)](https://github.com/claudiospizzi)
* Changes to xDnsServerPrimaryZone
  * Fix bug in Get-TargetResource that caused the Zone Name to be null
    ([issue #63](https://github.com/PowerShell/xDnsServer/issues/63)).
    [Brandon Padgett (@gerane)](https://github.com/gerane)
* Changes to xDnsRecord
  * Added Ptr record support (partly resolves issue #34).
    [Reggie Gibson (@regedit32)](https://github.com/regedit32)

### 1.10.0.0

* Changes to xDnsServerADZone
  * Fixed bug introduced by [PR #49](https://github.com/PowerShell/xDnsServer/pull/49).
    Previously, CimSessions were always used regardless of connecting to a remote
    machine or the local machine.  Now CimSessions are only utilized when a
    computername, or computername and credential are used
    ([issue #53](https://github.com/PowerShell/xDnsServer/issues/53)).
  [Michael Fyffe (@TraGicCode)](https://github.com/TraGicCode)
* Fixed all PSSA rule warnings. [Michael Fyffe (@TraGicCode)](https://github.com/TraGicCode)
* Fix DsAvailable key missing ([#66](https://github.com/PowerShell/xDnsServer/issues/66)).
  [Claudio Spizzi (@claudiospizzi)](https://github.com/claudiospizzi)

### 1.9.0.0

* Added resource xDnsServerSetting
* MSFT_xDnsRecord: Added DnsServer property

### 1.8.0.0

* Converted AppVeyor.yml to pull Pester from PSGallery instead of Chocolatey
* Fixed bug in xDnsServerADZone causing Get-TargetResource to fail with an extra property.

### 1.7.0.0

* Unit tests updated to use standard unit test templates.
* MSFT_xDnsServerZoneTransfer: Added unit tests.
                               Updated to meet Style Guidelines.
* MSFT_xDnsARecord: Removed hard coding of Localhost computer name to eliminate PSSA rule violation.

### 1.6.0.0

* Added Resource xDnsServerForwarder.
* Updated README.md with documentation and examples for xDnsServerForwarder resource.
* Added Resource xDnsServerADZone that sets an AD integrated DNS zone.
* Updated README.md with documentation and examples for xDnsServerADZone resource.
* Fixed bug in xDnsRecord causing Test-TargetResource to fail with multiple (round-robin) entries.
* Updated README.md with example DNS round-robin configuration.

### 1.5.0.0

* Added Resource xDnsRecord with support for CNames.
  * This will replace xDnsARecord in a future release.
* Added **xDnsServerPrimaryZone** resource

### 1.4.0.0

* Added support for removing DNS A records

### 1.3.0.0

* Fix to retrieving settings for record data

### 1.2.0.0

* Removed UTF8 BOM from MOF schema

### 1.1

* Add **xDnsARecord** resource.

### 1.0

* Initial release with the following resources
  * **xDnsServerSecondaryZone**
  * **xDnsServerZoneTransfer**

## Examples

### Setting DNS Forwarders

```powershell
configuration Sample_Set_Forwarders
{
    Import-DscResource -module xDnsServer
    xDnsServerForwarder SetForwarders
    {
        IsSingleInstance = 'Yes'
        IPAddresses = '192.168.0.10','192.168.0.11'
        UseRootHint = $false
    }
}
Sample_Set_Forwarders
```

### Removing All DNS Forwarders

```powershell
configuration Sample_Remove_All_Forwarders
{
    Import-DscResource -module xDnsServer
    xDnsServerForwarder RemoveAllForwarders
    {
        IsSingleInstance = 'Yes'
        IPAddresses = @()
        UseRootHint = $false
    }
}
Sample_Remove_All_Forwarders
```

### Configuring an AD integrated Forward Lookup Zone

```powershell
configuration Sample_xDnsServerForwardADZone
{
    param
    (
        [pscredential]$Credential,
    )
    Import-DscResource -module xDnsServer
    xDnsServerADZone addForwardADZone
    {
        Name = 'MyDomainName.com'
        DynamicUpdate = 'Secure'
        ReplicationScope = 'Forest'
        ComputerName = 'MyDnsServer.MyDomain.com'
        Credential = $Credential
        Ensure = 'Present'
    }
}
Sample_xDnsServerForwardADZone -Credential (Get-Credential)
```

### Configuring an AD integrated Reverse Lookup Zone

```powershell
configuration Sample_xDnsServerReverseADZone
{
    Import-DscResource -module xDnsServer
    xDnsServerADZone addReverseADZone
    {
        Name = '1.168.192.in-addr.arpa'
        DynamicUpdate = 'Secure'
        ReplicationScope = 'Forest'
        Ensure = 'Present'
    }
}
Sample_xDnsServerReverseADZone
```

### Configuring a DNS Transfer Zone

```powershell
configuration Sample_xDnsServerZoneTransfer_TransferToAnyServer
{
    param
    (
        [Parameter(Mandatory)]
        [String]$DnsZoneName,

        [Parameter(Mandatory)]
        [String]$TransferType
    )
    Import-DscResource -module xDnsServer
    xDnsServerZoneTransfer TransferToAnyServer
    {
        Name = $DnsZoneName
        Type = $TransferType
    }
}
Sample_xDnsServerZoneTransfer_TransferToAnyServer -DnsZoneName 'demo.contoso.com' -TransferType 'Any'
```

### Configuring a Primary Standalone DNS Zone

```powershell
configuration Sample_xDnsServerPrimaryZone
{
    param
    (
        [Parameter(Mandatory)]
        [String]$ZoneName,
        [Parameter()] [ValidateNotNullOrEmpty()]
        [String]$ZoneFile = "$ZoneName.dns",
        [Parameter()] [ValidateSet('None','NonsecureAndSecure')]
        [String]$DynamicUpdate = 'None'
    )

    Import-DscResource -module xDnsServer
    xDnsServerPrimaryZone addPrimaryZone
    {
        Ensure        = 'Present'
        Name          = $ZoneName
        ZoneFile      = $ZoneFile
        DynamicUpdate = $DynamicUpdate
    }
}
Sample_xDnsServerPrimaryZone -ZoneName 'demo.contoso.com' -DyanmicUpdate 'NonsecureAndSecure'
```

### Configuring a Secondary DNS Zone

```powershell
configuration Sample_xDnsServerSecondaryZone
{
    param
    (
        [Parameter(Mandatory)]
        [String]$ZoneName,
        [Parameter(Mandatory)]
        [String[]]$SecondaryDnsServer
    )

    Import-DscResource -module xDnsServer
    xDnsServerSecondaryZone sec
    {
        Ensure        = 'Present'
        Name          = $ZoneName
        MasterServers = $SecondaryDnsServer

    }
}
Sample_xDnsServerSecondaryZone -ZoneName 'demo.contoso.com' -SecondaryDnsServer '192.168.10.2'
```

### Adding a DNS ARecord

```powershell
configuration Sample_Arecord
{
    Import-DscResource -module xDnsServer
    xDnsRecord TestRecord
    {
        Name = "testArecord"
        Target = "192.168.0.123"
        Zone = "contoso.com"
        Type = "ARecord"
        Ensure = "Present"
    }
}
Sample_Arecord
```

### Adding round-robin DNS ARecords

```powershell
configuration Sample_RoundRobin_Arecord
{
    Import-DscResource -module xDnsServer
    xDnsRecord TestRecord1
    {
        Name = "testArecord"
        Target = "192.168.0.123"
        Zone = "contoso.com"
        Type = "ARecord"
        Ensure = "Present"
    }
    xDnsRecord TestRecord2
    {
        Name = "testArecord"
        Target = "192.168.0.124"
        Zone = "contoso.com"
        Type = "ARecord"
        Ensure = "Present"
    }

}
Sample_RoundRobin_Arecord
```

### Adding a DNS CName

```powershell
configuration Sample_CName
{
    Import-DscResource -module xDnsServer
    xDnsRecord TestRecord
    {
        Name = "testCName"
        Target = "test.contoso.com"
        Zone = "contoso.com"
        Type = "CName"
        Ensure = "Present"
    }
}
Sample_Crecord
```

### Adding a DNS PTR record

```powershell
configuration Sample_Ptr
{
    Import-DscResource -module xDnsServer
    xDnsRecord TestPtrRecord
    {
        Name = "123"
        Target = "TestA.contoso.com"
        Zone = "0.168.192.in-addr.arpa"
        Type = "PTR"
        Ensure = "Present"
    }
}
Sample_Ptr
```

### Removing a DNS A Record

```powershell
configuration Sample_Remove_Record
{
    Import-DscResource -module xDnsServer
    xDnsARecord RemoveTestRecord
    {
        Name = "testArecord"
        Target = "192.168.0.123"
        Zone = "contoso.com"
        Type = "ARecord"
        Ensure = "Absent"
    }
}
Sample_Sample_Remove_Record
```

### Configuring Dns Server properties

```powershell
configuration Sample_DnsSettings
{
    Import-DscResource -ModuleName xDnsServer

    node localhost
    {
        xDnsServerSetting DnsServerProperties
        {
            Name = 'DnsServerSetting'
            ListenAddresses = '10.0.0.4'
            IsSlave = $true
            Forwarders = '168.63.129.16','168.63.129.18'
            RoundRobin = $true
            LocalNetPriority = $true
            SecureResponses = $true
            NoRecursion = $false
            BindSecondaries = $false
            StrictFileParsing = $false
            ScavengingInterval = 168
            LogLevel = 50393905
        }
    }
}

Sample_DnsSettings
```

### Enable DNS Zone Aging

```powershell
configuration Sample_DnsZoneAging
{
    Import-DscResource -ModuleName xDnsServer

    node localhost
    {
        xDnsServerZoneAging DnsServerZoneAging
        {
            Name              = 'contoso.com'
            Enabled           = $true
            RefreshInterval   = 120   # 5 days
            NoRefreshInterval = 240   # 10 days
        }
    }
}

Sample_DnsZoneAging
```

### Enable DNS Reverse Zone Aging

```powershell
configuration Sample_DnsReverseZoneAging
{
    Import-DscResource -ModuleName xDnsServer

    node localhost
    {
        xDnsServerZoneAging DnsServerReverseZoneAging
        {
            Name              = '168.192.in-addr-arpa'
            Enabled           = $true
            RefreshInterval   = 168   # 7 days
            NoRefreshInterval = 168   # 7 days
        }
    }
}

Sample_DnsReverseZoneAging
```<|MERGE_RESOLUTION|>--- conflicted
+++ resolved
@@ -182,11 +182,8 @@
 
 * Update appveyor.yml to use the default template.
 * Added default template files .codecov.yml, .gitattributes, and .gitignore, and .vscode folder.
-<<<<<<< HEAD
 * Added resource xDnsServerConditionalForwarder
-=======
 * Added UseRootHint property to xDnsServerForwarder resource.
->>>>>>> 051cc637
 
 ### 1.11.0.0
 
