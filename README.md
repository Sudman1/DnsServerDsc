--- conflicted
+++ resolved
@@ -10,11 +10,8 @@
 
 ## Resources
 
-<<<<<<< HEAD
 * **xDnsServerForwarder** sets a DNS forwarder on a given DNS server.
-=======
 * **xDnsServerADZone** sets an AD integrated zone on a given DNS server.
->>>>>>> 6ee63584
 * **xDnsServerPrimaryZone** sets a standalone Primary zone on a given DNS server.
 __NOTE: AD integrated zones are not (yet) supported.__
 * **xDnsServerSecondaryZone** sets a Secondary zone on a given DNS server.
@@ -88,21 +85,15 @@
 
 ### Unreleased
 
-<<<<<<< HEAD
-* Added Resource xDnsRecord with support for CNames. 
-=======
+* Added Resource xDnsServerForwarder.
+* Updated README.md with documentation and examples for xDnsServerForwarder resource.
 * Added Resource xDnsServerADZone that sets an AD integrated DNS zone.
-* Updated README.md with documentation and examples for xDNSServerADZone resource.
+* Updated README.md with documentation and examples for xDnsServerADZone resource.
 
 ### 1.5.0.0
 
 * Added Resource xDnsRecord with support for CNames.
->>>>>>> 6ee63584
 This will replace xDnsARecord in a future release.
-* Added Resource xDnsServerForwarder.
-
-### 1.5.0.0
-
 * Added **xDnsServerPrimaryZone** resource
 
 ### 1.4.0.0
@@ -128,7 +119,6 @@
 
 ## Examples
 
-<<<<<<< HEAD
 ### Setting DNS Forwarders
 
 ```powershell
@@ -157,7 +147,7 @@
     }
 }
 Sample_Remove_All_Forwarders
-=======
+
 ### Configuring an AD integrated Forward Lookup Zone
 
 ```powershell
@@ -196,7 +186,6 @@
     }
 }
 Sample_xDnsServerReverseADZone
->>>>>>> 6ee63584
 ```
 
 ### Configuring a DNS Transfer Zone
