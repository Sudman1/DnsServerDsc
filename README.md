--- conflicted
+++ resolved
@@ -16,7 +16,7 @@
 * **xDnsServerSecondaryZone** sets a Secondary zone on a given DNS server.
 Secondary zones allow client machine in primary DNS zones to do DNS resolution of machines in the secondary DNS zone.
 * **xDnsServerZoneTransfer** This resource allows a DNS Server zone data to be replicated to another DNS server.
-* **xDnsRecord** This resource allwos for the creation of IPv4 host (A) records or CNames against a specific zone on the DNS server
+* **xDnsRecord** This resource allows for the creation of IPv4 host (A) records or CNames against a specific zone on the DNS server
 
 ### xDnsServerForwarder
 
@@ -82,13 +82,10 @@
 
 ### Unreleased
 
-<<<<<<< HEAD
 * Unit tests updated to use standard unit test templates.
 * MSFT_xDnsServerZoneTransfer: Added unit tests.
                                Updated to meet Style Guidelines.
-=======
 * MSFT_xDnsARecord: Removed hard coding of Localhost computer name to eliminate PSSA rule violation.
->>>>>>> 9539f638
 
 ### 1.6.0.0
 
