--- conflicted
+++ resolved
@@ -1,10 +1,6 @@
 @{
 # Version number of this module.
-<<<<<<< HEAD
-ModuleVersion = '2.3'
-=======
 ModuleVersion = '2.4.0.0'
->>>>>>> 45361e79
 
 # ID used to uniquely identify this module
 GUID = '9FECD4F6-8F02-4707-99B3-539E940E9FF5'
