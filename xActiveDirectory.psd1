--- conflicted
+++ resolved
@@ -1,10 +1,6 @@
 @{
 # Version number of this module.
-<<<<<<< HEAD
-ModuleVersion = '2.7.0.0'
-=======
 ModuleVersion = '2.8.0.0'
->>>>>>> a01b86ee
 
 # ID used to uniquely identify this module
 GUID = '9FECD4F6-8F02-4707-99B3-539E940E9FF5'
